import os
import sqlalchemy as sq
from sqlalchemy.orm import relationship
from ._Base import Base
from .Scan import Scan

import dicom
import numpy as np
import matplotlib.pyplot as plt

# For contour to boolean mask function.
import matplotlib.path as mplpath

# For CT volume visualizer.
from matplotlib.patches import Rectangle
from matplotlib.widgets import Slider, Button, CheckButtons

# For diameter estimation.
from scipy.spatial.distance import pdist,squareform
from scipy.interpolate import RegularGridInterpolator

# For 3D visualizer.
from mpl_toolkits.mplot3d import Axes3D
from mpl_toolkits.mplot3d.art3d import Poly3DCollection
from scipy.spatial import Delaunay
from scipy.ndimage.morphology import distance_transform_edt as dtrans
from skimage.measure import marching_cubes, mesh_surface_area

feature_names = \
   ('subtlety',
    'internalStructure',
    'calcification',
    'sphericity',
    'margin',
    'lobulation',
    'spiculation',
    'texture',
    'malignancy')

_off_limits = ['id','scan_id','_nodule_id','scan'] + \
              list(feature_names)

class Annotation(Base):
    """
    The Nodule model class holds the information from a single physicians 
    annotation of a nodule >= 3mm class with a particular scan. A nodule 
    has many contours, each of which refers to the contour drawn for 
    nodule in each scan slice.  

    Example:
        >>> import pylidc as pl
        >>> # Get the first annotation with spiculation value greater than 3.
        >>> ann = pl.query(pl.Annotation).filter(pl.Annotation.spiculation > 3).first()
        >>> print(ann.spiculation)
        >>> # => 4
        >>> # Each nodule feature has a helper function to print the semantic value.
        >>> print(ann.Spiculation())
        >>> # => Medium-High Spiculation
        >>> 
        >>> q = pl.query(pl.Annotation).join(pl.Scan).filter(pl.Scan.resolution_z <= 1, pl.Annotation.malignancy == 5)
        >>> print(q.count())
        >>> # => 58
        >>> ann = q.first()
        >>> print(ann.estimate_diameter(), ann.estimate_volume())
        >>> # => 17.9753270062 1240.43532257
    """
    __tablename__ = 'annotations'
    id            = sq.Column('id', sq.Integer, primary_key=True)
    scan_id       = sq.Column(sq.Integer, sq.ForeignKey('scans.id'))
    scan          = relationship('Scan', back_populates='annotations')
    _nodule_id    = sq.Column('_nodule_id', sq.String)

    # Physician-assigned diagnostic attributes.
    subtlety          = sq.Column('subtlety',          sq.Integer)
    internalStructure = sq.Column('internalStructure', sq.Integer)
    calcification     = sq.Column('calcification',     sq.Integer)
    sphericity        = sq.Column('sphericity',        sq.Integer)
    margin            = sq.Column('margin',            sq.Integer)
    lobulation        = sq.Column('lobulation',        sq.Integer)
    spiculation       = sq.Column('spiculation',       sq.Integer)
    texture           = sq.Column('texture',           sq.Integer)
    malignancy        = sq.Column('malignancy',        sq.Integer)

    def __repr__(self):
        return "Annotation(id=%d,scan_id=%d)" % (self.id, self.scan_id)

    def __setattr__(self, name, value):
        if name in _off_limits:
            msg = "Trying to assign read-only Annotation object attribute \
                   `%s` a value of `%s`." % (name,value)
            raise ValueError(msg)
        else:
            super(Annotation,self).__setattr__(name,value)

    ####################################
    # { Begin semantic attribute functions
    def Subtlety(self):
        """return subtlety value as string"""
        s = self.subtlety
        assert s in range(1,6), "Subtlety score out of bounds."
        if   s == 1: return 'Extremely Subtle'
        elif s == 2: return 'Moderately Subtle'
        elif s == 3: return 'Fairly Subtle'
        elif s == 4: return 'Moderately Obvious'
        elif s == 5: return 'Obvious'

    def InternalStructure(self):
        """return internalStructure value as string"""
        s = self.internalStructure
        assert s in range(1,5), "Internal structure score out of bounds."
        if   s == 1: return 'Soft Tissue'
        elif s == 2: return 'Fluid'
        elif s == 3: return 'Fat'
        elif s == 4: return 'Air'

    def Calcification(self):
        """return calcification value as string"""
        s = self.calcification
        assert s in range(1,7), "Calcification score out of bounds."
        if   s == 1: return 'Popcorn'
        elif s == 2: return 'Laminated'
        elif s == 3: return 'Solid'
        elif s == 4: return 'Non-central'
        elif s == 5: return 'Central'
        elif s == 6: return 'Absent'

    def Sphericity(self):
        """return sphericity value as string"""
        s = self.sphericity
        assert s in range(1,6), "Sphericity score out of bounds."
        if   s == 1: return 'Linear'
        elif s == 2: return 'Ovoid/Linear'
        elif s == 3: return 'Ovoid'
        elif s == 4: return 'Ovoid/Round'
        elif s == 5: return 'Round'

    def Margin(self):
        """return margin value as string"""
        s = self.margin
        assert s in range(1,6), "Margin score out of bounds."
        if   s == 1: return 'Poorly Defined'
        elif s == 2: return 'Near Poorly Defined'
        elif s == 3: return 'Medium Margin'
        elif s == 4: return 'Near Sharp'
        elif s == 5: return 'Sharp'

    def Lobulation(self):
        """return lobulation value as string"""
        s = self.lobulation
        assert s in range(1,6), "Lobulation score out of bounds."
        if   s == 1: return 'No Lobulation'
        elif s == 2: return 'Nearly No Lobulation'
        elif s == 3: return 'Medium Lobulation'
        elif s == 4: return 'Near Marked Lobulation'
        elif s == 5: return 'Marked Lobulation'

    def Spiculation(self):
        """return spiculation value as string"""
        s = self.spiculation
        assert s in range(1,6), "Spiculation score out of bounds."
        if   s == 1: return 'No Spiculation'
        elif s == 2: return 'Nearly No Spiculation'
        elif s == 3: return 'Medium Spiculation'
        elif s == 4: return 'Near Marked Spiculation'
        elif s == 5: return 'Marked Spiculation'

    def Texture(self):
        """return texture value as string"""
        s = self.texture
        assert s in range(1,6), "Texture score out of bounds."
        if   s == 1: return 'Non-Solid/GGO'
        elif s == 2: return 'Non-Solid/Mixed'
        elif s == 3: return 'Part Solid/Mixed'
        elif s == 4: return 'Solid/Mixed'
        elif s == 5: return 'Solid'

    def Malignancy(self):
        """return malignancy value as string"""
        s = self.malignancy
        assert s in range(1,6), "Malignancy score out of bounds."
        if   s == 1: return 'Highly Unlikely'
        elif s == 2: return 'Moderately Unlikely'
        elif s == 3: return 'Indeterminate'
        elif s == 4: return 'Moderately Suspicious'
        elif s == 5: return 'Highly Suspicious'


    # } End attribute functions
    ####################################

    def feature_vals(self, return_str=False):
        """
        Return all feature values as a numpy array in the order 
        presented in `feature_names`.

        return_str: bool, default False
            If True, a list of strings is also returned, corresponding
            to the meaning of each numerical feature value.
        """
        fvals = np.array([getattr(self,f) for f in feature_names])
        if return_str:
            caps = [f.title() for f in feature_names]
            k = caps.index('Internalstructure')
            caps[k] = 'InternalStructure'
            return fvals, [getattr(self, c)() for c in caps]
        else:
            return fvals

    def print_formatted_feature_table(self):
        """
        Return all feature values as a string table.
        """
        fnames = feature_names
        fvals, fstrings = self.feature_vals(True)

        print('%-18s   %-24s   %-2s'%('Feature', 'Meaning','#'))
        print('%-18s   %-24s   %-2s' % ('-', '-', '-'))

        for i in range(len(fnames)):
            print('%-18s | %-24s | %-2d'%(fnames[i].title(), 
                                          fstrings[i], fvals[i]))


    def bbox(self, image_coords=False):
        """
        Return a 3 by 2 matrix, corresponding to the bounding box of the 
        annotation within the scan. If `scan_slice` is a numpy array 
        containing aslice of the scan, each slice of the annotation is 
        contained within the box:

            bbox[1,0]:bbox[1,1]+1, bbox[0,0]:bbox[0,1]+1

        If `image_coords` is `True` then each annotation slice is 
        instead contained within:
            
            bbox[0,0]:bbox[0,1]+1, bbox[1,0]:bbox[1,1]+1

        The last row of `bbox` give the inclusive lower and upper 
        bounds of the `image_z_position`.
        """
        matrix = self.contours_to_matrix()
        bbox   = np.c_[matrix.min(axis=0), matrix.max(axis=0)]
        return bbox if not image_coords else bbox[[1,0,2]]

    def bbox_dimensions(self, image_coords=False):
        """
        Return the dimensions of the nodule bounding box in mm.
        """
        bb = self.bbox(image_coords)
        df = np.diff(bb)[:,0]
        df[:2] = df[:2]*self.scan.pixel_spacing
        return df

    def centroid(self, image_coords=True):
        """
        Return the center of mass of the nodule as determined by its 
        radiologist-drawn contours.
        """
        return self.contours_to_matrix(image_coords).mean(axis=0)

    def estimate_diameter(self, return_indices=False):
        """
        Estimate the greatest axial plane diameter using the annotation's 
        contours. This estimation does not currently account for cases 
        where the diamter passes outside the boundary of the nodule, or 
        through cavities within the nodule.
        
        TODO?: The greatest diameter perpendicular to the greatest 
        diameter could be computed here as well.

        return_indices: bool, default False
            If `True`, a 3-tuple of indices is return along with the 
            maximum diameter, `(i,j,k)`, where `i` is the index of the 
            contour where the max occurs, and `j` and `k` refer to the 
            two contour points between which is the maximum diameter.

        returns: float (or float,Contour)
            Returns the diameter as float, accounting for the axial-plane 
            resolution of the scan. The units are mm.
        """
        greatest_diameter = -np.inf
        i,j,k = 0,0,1 # placeholders for max indices
        for c,contour in enumerate(self.contours):
            contour_array = contour.to_matrix()[:,:2]*self.scan.pixel_spacing

            # There's some edge cases where the contour consists only of 
            # a single point, which we must ignore.
            if contour_array.shape[0]==1: continue
            
            # pdist computes the pairwise distances between the points.
            # squareform turns the condensed array into matrix where
            # entry i,j is ||point_i - point_j||.
            diameters = squareform(pdist(contour_array))
            diameter  = diameters.max()

            if diameter > greatest_diameter:
                greatest_diameter = diameter
                i = c
                j,k = np.unravel_index(diameters.argmax(), diameters.shape)

        if not return_indices:
            return greatest_diameter
        else:
            return greatest_diameter, (i,j,k)

    def estimate_surface_area(self):
        """
        Estimate the surface area by summing the areas of a trianglation
        of the nodules surface in 3d. Returned units are mm^2.
        """
        mask = self.get_boolean_mask()
        mask = np.pad(mask, [(1,1), (1,1), (1,1)], 'constant') # Cap the ends.
        dist = dtrans(mask) - dtrans(~mask)

        rxy  = self.scan.pixel_spacing
        rz   = self.scan.slice_thickness
        verts, faces = marching_cubes(dist, 0, spacing=(rxy, rxy, rz))
        return mesh_surface_area(verts, faces)

    def estimate_volume(self):
        """
        Estimate the volume of the annotated nodule, using the contour 
        annotations. Green's theorem (via the shoelace formula) is first 
        used to measure the area in each slice. This area is multiplied 
        by the distance between slices to obtain a volume for each slice, 
        which is then added or subtracted from the total volume, depending 
        on if the inclusion value for the contour. 
        
        The distance between slices is taken to be the distance from the 
        midpoint between the current `image_z_position` and the 
        `image_z_position` in one slice higher plus the midpoint between 
        the current `image_z_position` and the `image_z_position` of one 
        slice below. If the the `image_z_position` corresponds to an end 
        piece, we use the distance between the current `image_z_posiition` 
        and the `image_z_position` of one slice below or above for top or 
        bottom, respectively. If the annotation only has one contour, we 
        use the `slice_thickness` attribute of the scan.

        returns: float
            The estimated 3D volume of the annotated nodule. Units are mm^3.
        """
        volume = 0.
        zvals  = np.unique([c.image_z_position for c in self.contours])

        # We pad a zval on the bottom that is the same distance from the
        # first zval to the second zval but below the first point. We do 
        # the same thing for the top zval.
        if len(self.contours) != 1:
            zlow  = zvals[ 0] - (zvals[1]-zvals[0])
            zhigh = zvals[-1] + (zvals[-1]-zvals[-2])
            zvals = np.r_[zlow, zvals, zhigh]
        else:
            zvals = None

        for i,contour in enumerate(self.contours):
            contour_array = contour.to_matrix() * self.scan.pixel_spacing
            x = contour_array[:,0]
            y = contour_array[:,1]
            # "Shoelace" formula for area.
            area = 0.5*np.abs(np.dot(x,np.roll(y,1))-np.dot(y,np.roll(x,1)))
            
            if zvals is not None:
                j = np.argmin(np.abs(contour.image_z_position-zvals))
                spacing_z = 0.5*(zvals[j+1]-zvals[j-1])
            else:
                spacing_z = self.scan.slice_thickness

            volume += (1. if contour.inclusion else -1.) * area * spacing_z
        return volume

    def visualize_in_3d(self, edgecolor='0.2', cmap='viridis'):
        """
        Visualize in 3d a triangulation of the nodule's surface.

        edgecolor: string color or rgb 3-tuple
            Sets edgecolors of triangulation.

        cmap: matplotlib colormap string.
            Sets the facecolors of the triangulation.
            See `matplotlib.cm.cmap_d.keys()` for all available.

        Example:
            >>> ann = pl.query(pl.Annotation).first()
            >>> ann.visualize_in_3d(edgecolor='green', cmap='autumn')
        """
        if cmap not in plt.cm.cmap_d.keys():
            raise ValueError("Invalid `cmap`. See `plt.cm.cmap_d.keys()`.")

        mask = self.get_boolean_mask()
        mask = np.pad(mask, [(1,1), (1,1), (1,1)], 'constant') # Cap the ends.
        dist = dtrans(mask) - dtrans(~mask)

        rxy  = self.scan.pixel_spacing
        rz   = self.scan.slice_thickness
        verts, faces = marching_cubes(dist, 0, spacing=(rxy, rxy, rz))
        maxes = np.ceil(verts.max(axis=0))

        fig = plt.figure()
        ax = fig.add_subplot(111, projection='3d')

        t = np.linspace(0, 1, faces.shape[0])
        mesh = Poly3DCollection(verts[faces], 
                                edgecolor=edgecolor,
                                facecolors=plt.cm.cmap_d[cmap](t))
        ax.add_collection3d(mesh)

        ax.set_xlim(0, maxes[0])
        ax.set_xlabel('length (mm)')

        ax.set_ylim(0, maxes[1])
        ax.set_ylabel('length (mm)')

        ax.set_zlim(0, maxes[2])
        ax.set_zlabel('length (mm)')

        plt.tight_layout()
        plt.show()


    def visualize_in_scan(self, verbose=True):
        """
        Interactive visualization of the slices of the scan along with scan 
        and annotation information. The visualization begins 
        (but is not limited to) the first slice where the nodule occurs 
        (according to the annotation). Contours are plotted atop the images 
        for visualization and can be toggled on and off.
        """
        images = self.scan.load_all_dicom_images(verbose)
        
        # Preload contours and sort them by z pos.
        contours = sorted(self.contours, key=lambda c: c.image_z_position)
        fnames = self.scan.sorted_dicom_file_names.split(',')
        index_of_contour = [fnames.index(c.dicom_file_name) for c in contours]

        fig = plt.figure(figsize=(16,8))

        min_slice = min(index_of_contour)
        max_slice = max(index_of_contour)
        current_slice = min_slice

        ax_image = fig.add_axes([0.5,0.0,0.5,1.0])
        img = ax_image.imshow(images[current_slice].pixel_array,
                              cmap=plt.cm.gray)

        contour_lines = []
        # We draw all the contours initally and set the visibility
        # to False. This works better than trying create and destroy
        # plots every time we update the image.
        for i,c in enumerate(contours):
            arr = c.to_matrix()
            cc, = ax_image.plot(arr[:,0], arr[:,1], '-r')
            cc.set_visible(i==0) # Set the first contour visible.
            contour_lines.append( cc )
        ax_image.set_xlim(-0.5,511.5); ax_image.set_ylim(511.5,-0.5)
        ax_image.axis('off')
        
        # Add the scan info table
        ax_scan_info = fig.add_axes([0.1, 0.8, 0.3, 0.1])
        ax_scan_info.set_facecolor('w')
        scan_info_table = ax_scan_info.table(
            cellText=[
                ['Patient ID:', self.scan.patient_id],
                ['Slice thickness:', '%.3f mm' % self.scan.slice_thickness],
                ['Pixel spacing:', '%.3f mm'%self.scan.pixel_spacing]
            ],
            loc='center', cellLoc='left'
        )
        # Remove the cell borders.
        # It Seems like there should be an easier way to do this...
        for cell in scan_info_table.properties()['child_artists']:
            cell.set_color('w')

        ax_scan_info.set_title('Scan Info')
        ax_scan_info.set_xticks([])
        ax_scan_info.set_yticks([])

        # Add annotations / features table.
        ax_annotation_info = fig.add_axes([0.1, 0.45, 0.3, 0.25])
        ax_annotation_info.set_facecolor('w')

        # Create the rows to be displayed in the annotations table.
        cell_text = []
        for f in feature_names:
            row = []
            fname = f.capitalize()
            if fname.startswith('Int'):
                fname = 'InternalStructure'

            row.append(fname)
            row.append(getattr(self,fname)())
            row.append(getattr(self,f))

            cell_text.append(row)

        annotation_info_table = ax_annotation_info.table(
            cellText=cell_text,
            loc='center', cellLoc='left', colWidths=[0.45,0.45,0.1]
        )

        # Again, remove cell borders.
        for cell in annotation_info_table.properties()['child_artists']:
            cell.set_color('w')

        ax_annotation_info.set_title('Annotation Info')
        ax_annotation_info.set_xticks([])
        ax_annotation_info.set_yticks([])

        # Add the checkbox for turning contours on / off.
        ax_contour_checkbox = fig.add_axes([0.1, 0.25, 0.1, 0.15])
        ax_contour_checkbox.set_facecolor('w')
        contour_checkbox = CheckButtons(ax_contour_checkbox,
                                        ('Show Contours',), (True,))
        contour_checkbox.is_checked = True

        # Add the widgets.
        ax_slice = fig.add_axes([0.1, 0.1, 0.3, 0.05])
        ax_slice.set_facecolor('w')
        txt = 'Z: %.3f'%float(images[current_slice].ImagePositionPatient[-1]) 
        sslice = Slider(ax_slice,
                        txt,
                        0,
                        len(images)-1,
                        valinit=current_slice,
                        valfmt=u'Slice: %d')

        def update(_):
            # Update image itself.
            current_slice = int(sslice.val)
            img.set_data(images[current_slice].pixel_array)
            txt='Z: %.3f'%float(images[current_slice].ImagePositionPatient[-1])
            sslice.label.set_text(txt)
            if contour_checkbox.is_checked:
                for i,c in enumerate(contour_lines):
                    flag = (index_of_contour[i] == current_slice)
                    flag = flag and (current_slice >= min_slice)
                    flag = flag and (current_slice <= max_slice)
                    # Set contour visible if flag is True.
                    c.set_visible(flag)
            else:
                for c in contour_lines: c.set_visible(False)
            fig.canvas.draw_idle()

        def update_contours(_):
            contour_checkbox.is_checked = not contour_checkbox.is_checked
            update(None) # update requires an argument.

        sslice.on_changed(update)
        contour_checkbox.on_clicked(update_contours)

        plt.show()

    def contours_to_matrix(self, image_coords=True):
        """
        Return all the contours in a 3D numpy array.

        image_coords: bool, default True
            If True, the first two coordinates of each point are given 
            in image coordinates (i.e., 2d array index). If False, these 
            values are scaled by the respective `pixel_spacing` attribute
            of the Annotation's Scan.
        """
        pts = np.vstack([c.to_matrix() for c in self.contours])
        if not image_coords:
            pts[:,:2] *= self.scan.pixel_spacing
        return pts
            

    def get_boolean_mask(self, return_bbox=False):
        """
        Return a boolean volume which corresponds to the bounding box 
        containing the nodule annotation. The slices of the volume are 
        ordered by increasing `image_z_position` of the contour 
        annotations.
        
        Note that this method doesn't account for a case where the nodule 
        contour annotations "skip a slice".
        
        returns: mask, bounding_box
            `mask` is the boolean volume. In the original 
            512 x 512 x num_slices dicom volume, `mask` is a boolean 
            mask over the region, `bbox[i,0]:bbox[i,1]+1`, i=0,1,2
        """
        bbox = self.bbox()
        zs = np.unique([c.image_z_position for c in self.contours])
        z_to_index = dict(zip(zs,range(len(zs))))

        # Get dimensions, initialize mask.
        nx,ny = np.diff(bbox[:2], axis=1).astype(int) + 1
        nx = int(nx); ny = int(ny)
        nz = int(zs.shape[0])
        mask = np.zeros((nx,ny,nz), dtype=np.bool)

        # We check if these points are enclosed within each contour 
        # for a given slice. `test_points` is a list of image coordinate 
        # points, offset by the bounding box.
        test_points = bbox[:2,0] + np.c_[ np.where(~mask[:,:,0]) ]

        # First we "turn on" pixels enclosed by inclusion contours.
        for contour in self.contours:
            if contour.inclusion:
                zi = z_to_index[contour.image_z_position]
                contour_matrix = contour.to_matrix()[:,:2]

                # Turn the contour closed if it's not.
                if (contour_matrix[0] != contour_matrix[-1]).any():
                    contour_matrix = np.append(contour_matrix,
                                               contour_matrix[0].reshape(1,2),
                                               axis=0)

                # Create path object and test all pixels
                # within the contour's bounding box.
                path = mplpath.Path(contour_matrix, closed=True)
                contains_pts = path.contains_points(test_points)
                contains_pts = contains_pts.reshape(mask.shape[:2])
                # The logical or here prevents the cases where a single
                # slice contains multiple inclusion regions.
                mask[:,:,zi] = np.logical_or(mask[:,:,zi], contains_pts)

        # Second, we "turn off" pixels enclosed by exclusion contours.
        for contour in self.contours:
            if not contour.inclusion:
                zi = z_to_index[contour.image_z_position]
                contour_matrix = contour.to_matrix()[:,:2]

                # Turn the contour closed if it's not.
                if (contour_matrix[0] != contour_matrix[-1]).any():
                    contour_matrix = np.append(contour_matrix,
                                               contour_matrix[0].reshape(1,2),
                                               axis=0)

                path = mplpath.Path(contour_matrix, closed=True)
                not_contains_pts = ~path.contains_points(test_points)
                not_contains_pts = not_contains_pts.reshape(mask.shape[:2])
                mask[:,:,zi] = np.logical_and(mask[:,:,zi], not_contains_pts)

        # The first and second axes have to 
        # be swapped because of the reshape.
        if return_bbox:
            return mask.swapaxes(0,1), bbox[[1,0,2]]
        else:
            return mask.swapaxes(0,1)

    def _as_set(self):
        """
        Private function used to computed overlap between nodules of the 
        same scan. This function returns a set where is element is a 
        3-tuple referring to a voxel within the scan. If the voxel is 
        in the set, the nodule is considered to be defined there.
        
        Essentially this is a boolean mask stored as a set.
        """
        included = set()
        excluded = set()
        # Add all points lying within each inclusion contour to S.
        for contour in self.contours:
            contour_matrix = contour.to_matrix()[:,:2]
            # Turn the contour closed if it's not.
            if (contour_matrix[0] != contour_matrix[-1]).all():
                contour_matrix = np.append(contour_matrix,
                                           contour_matrix[0].reshape(1,2),
                                           axis=0)

            # Create path object and test all pixels 
            # within the contour's bounding box.
            path = mplpath.Path(contour_matrix, closed=True)
            mn = contour_matrix.min(axis=0)
            mx = contour_matrix.max(axis=0)
            x,y = np.mgrid[mn[0]:mx[0]+1, mn[1]:mx[1]+1]
            test_points = np.c_[x.flatten(), y.flatten()]
            points_in_contour = test_points[path.contains_points(test_points)]

            # Add the z coordinate.
            points_in_contour = np.c_[\
                points_in_contour,\
                np.ones(points_in_contour.shape[0])*contour.image_z_position
            ]

            # Now turn the numpy matrix into a list of tuples,
            # so we can add it to the corresponding set.
            points_in_contour = list(map(tuple, points_in_contour))

            # Update the corresponding set.
            if contour.inclusion:
                included.update(points_in_contour)
            else:
                excluded.update(points_in_contour)
        # Return the included points minus the excluded points.
        return included.difference( excluded )

    def uniform_cubic_resample(self, side_length=None, resample_vol=True,
                               irp_pts=None, return_irp_pts=False,
                               verbose=True):
        """
        Get the CT value volume and respective boolean mask volume. The 
        volumes are interpolated and resampled to have uniform spacing of 1mm
        along each dimension. The resulting volumes are cubic of the 
        specified `side_length`. Thus, the returned volumes have dimensions,
        `(side_length+1,)*3` (since `side_length` is the spacing).


        side_length: integer, default None
            The physical length of each side of the new cubic 
            volume in millimeters. The default, `None`, takes the
            max of the nodule's bounding box dimensions.

            If this parameter is not `None`, then it should be 
            greater than any bounding box dimension. If the specified 
            `side_length` requires a padding which results in an 
            out-of-bounds image index, then the image is padded with 
            the minimum CT image value.

        resample_vol: boolean, default True
            If False, only the segmentation volume is resampled.

        irp_pts: 3-tuple from meshgrid
            If provided, the volume(s) will be resampled over these interpolation
            points, rather than the automatically calculated points. This allows
            for sampling segmentation volumes over a common coordinate-system.

        return_irp_pts: boolean, default False
            If True, the interpolation points (ix,iy,iz) at which the volume(s)
            were resampled are returned. These can potentially be provided as
            an argument to `irp_pts` for separate selfotations that refer to the
            same nodule, allowing the segmentation volumes to be resampled in a
            common coordinate-system.

        verbose: boolean, default True
            Turn the loading statement on / off.

        returns: [ct_volume,] mask [, irp_pts]
            `ct_volume` and `mask` are the resampled CT and boolean 
            volumes, respectively. `ct_volume` and `irp_points` are optionally
            returned, depending on which flags are set (see above).

        Example:
            >>> self = pl.query(pl.Annotation).first()
            >>> ct_volume, mask = self.uniform_cubic_resample(side_length=70)
            >>> print(ct_volume.shape, mask.shape)
            >>> # => (71, 71, 71), (71, 71, 71)
            >>> # (Nodule is centered at (35,35,35).)
            >>>
            >>> import matplotlib.pyplot as plt
            >>> plt.imshow( ct_volume[:,:,35] * (0.2 + 0.8*mask[:,:,35]) )
            >>> plt.show()
        """
        bbox  = self.bbox(image_coords=True)
        bboxd = self.bbox_dimensions(image_coords=True)
        rxy   = self.scan.pixel_spacing

        imin,imax = bbox[0].astype(int)
        jmin,jmax = bbox[1].astype(int)

        xmin,xmax = imin*rxy, imax*rxy
        ymin,ymax = jmin*rxy, jmax*rxy
        zmin,zmax = bbox[2]

        # { Begin input checks.
        if side_length is None:
            side_length = np.ceil(bboxd.max())
        else:
            if not isinstance(side_length, int):
                raise ValueError('`side_length` must be an integer.')
            if side_length < bboxd.max():
                raise ValueError('`side_length` must be greater\
                                   than any bounding box dimension.')
        side_length = float(side_length)
        # } End input checks.

        # Load the images. Get the z positions.
        images = self.scan.load_all_dicom_images(verbose=verbose)
        img_zs = [float(img.ImagePositionPatient[-1]) for img in images]
        img_zs = np.unique(img_zs)

        # Get the z values of the contours.
        contour_zs = np.unique([c.image_z_position for c in self.contours])

        # Get the indices where the nodule stops and starts
        # with respect to the scan z values.
        kmin = np.where(zmin == img_zs)[0][0]
        kmax = np.where(zmax == img_zs)[0][0]

        # Initialize the boolean mask.
        mask = self.get_boolean_mask()

        ########################################################
        # { Begin mask corrections.

        # This block handles the case where 
        # the contour selfotations "skip a slice".
        if mask.shape[2] != (kmax-kmin+1):
            old_mask = mask.copy()
            
            # Create the new mask with appropriate z-length.
            mask = np.zeros((old_mask.shape[0],
                             old_mask.shape[1],
                             kmax-kmin+1), dtype=np.bool)

            # Map z's to an integer.
            z_to_index = dict(zip(
                            img_zs[kmin:kmax+1],
                            range(img_zs[kmin:kmax+1].shape[0])
                         ))

            # Map each slice to its correct location.
            for k in range(old_mask.shape[2]):
                mask[:, :, z_to_index[contour_zs[k]] ] = old_mask[:,:,k]

            # Get rid of the old one.
            del old_mask

        # } End mask corrections.
        ########################################################

        ########################################################
        # { Begin interpolation grid creation.
        #   (The points at which the volumes will be resampled.)

        # Compute new interpolation grid points in x.
        d = 0.5*(side_length-(xmax - xmin))
        xhat, step = np.linspace(xmin-d, xmax+d, int(side_length)+1, retstep=True)
        assert abs(step-1) < 1e-5, "New x spacing != 1."

        # Do the same for y.
        d = 0.5*(int(side_length)-(ymax - ymin))
        yhat, step = np.linspace(ymin-d, ymax+d, int(side_length)+1, retstep=True)
        assert abs(step-1) < 1e-5, "New y spacing != 1."

        # Do the same for z.
<<<<<<< HEAD
        d = 0.5*(int(side_length)-(zmax - zmin))
        zhat, step = np.linspace(zmin-d, zmax+d, int(side_length)+1, retstep=True)
=======
        d = 0.5*(side_length-(zmax - zmin))
        zhat, step = np.linspace(zmin-d, zmax+d, side_length+1, retstep=True)
>>>>>>> 76cd34f9
        assert abs(step-1) < 1e-5, "New z pixel spacing != 1."

        # } End interpolation grid creation.
        ########################################################

        ########################################################
        # { Begin grid creation.
        #   (The points at which the volumes are assumed to be sampled.)

        # a[x|y|z], b[x|y|z] are the start / stop indexes for the 
        # (non resample) sample grids along each respective axis.

        # It helps to draw a diagram. For example,
        #
        # *--*--*-- ...
        # x3 x4 x5
        #  *---*---*--- ...
        #  xhat0
        #
        # In this case, `ax` would be chosen to be 3
        # since this is the index directly to the left of 
        # `xhat[0]`. If `xhat[0]` is below any grid point,
        # then `ax` is the minimum possible index, 0. A similar
        # diagram helps with the `bx` index.

        T = np.arange(0, 512)*rxy

        if xhat[0] <= 0:
            ax = 0
        else:
            ax = (T < xhat[0]).sum() - 1
        if xhat[-1] >= T[-1]:
            bx = 512
        else:
            bx = 512 - (T > xhat[-1]).sum() + 1

        if yhat[0] <= 0:
            ay = 0
        else:
            ay = (T < yhat[0]).sum() - 1
        if yhat[-1] >= T[-1]:
            by = 512
        else:
            by = 512 - (T > yhat[-1]).sum() + 1

        if zhat[0] <= img_zs[0]:
            az = 0
        else:
            az = (img_zs < zhat[0]).sum() - 1
        if zhat[-1] >= img_zs[-1]:
            bz = len(img_zs)
        else:
            bz = len(img_zs) - (img_zs > zhat[-1]).sum() + 1
        
        # These are the actual grids.
        x = T[ax:bx]
        y = T[ay:by]
        z = img_zs[az:bz]

        # } End grid creation.
        ########################################################


        # Create the non-interpolated CT volume.
        if resample_vol:
            ctvol = np.zeros(x.shape+y.shape+z.shape, dtype=np.float64)
            for k in range(z.shape[0]):
                ctvol[:,:,k] = images[k+az].pixel_array[ax:bx, ay:by]

        # We currently only have the boolean mask volume on the domain
        # of the bounding box. Thus, we must "place it" in the appropriately
        # sized volume (i.e., `ctvol.shape`). This is accomplished by
        # padding `mask`.
        padvals = [(imin-ax, bx-1-imax), # The `b` terms have a `+1` offset
                   (jmin-ay, by-1-jmax), # from being an index that is
                   (kmin-az, bz-1-kmax)] # correct with the `-1` here.
        mask = np.pad(mask, pad_width=padvals,
                      mode='constant', constant_values=False)

        # Obtain minimum image value to use as const for interpolation.
        if resample_vol:
            fillval = min([img.pixel_array.min() for img in images])

        if irp_pts is None:
            ix,iy,iz = np.meshgrid(xhat, yhat, zhat, indexing='ij')
        else:
            ix,iy,iz = irp_pts
        IXYZ = np.c_[ix.flatten(), iy.flatten(), iz.flatten()]

        # Interpolate the nodule CT volume.
        if resample_vol:
            rgi = RegularGridInterpolator(points=(x, y, z), values=ctvol,
                                          bounds_error=False, fill_value=fillval)
            ictvol = rgi(IXYZ).reshape(ix.shape)

        # Interpolate the mask volume.
        rgi = RegularGridInterpolator(points=(x, y, z), values=mask,
                                      bounds_error=False, fill_value=False)
        imask = rgi(IXYZ).reshape(ix.shape) > 0

        if resample_vol:
            if return_irp_pts:
                return ictvol, imask, (ix,iy,iz)
            else:
                return ictvol, imask
        else:
            if return_irp_pts:
                return imask, (ix,iy,iz)
            else:
                return imask


# Add the relationship to the Scan model.
Scan.annotations = relationship('Annotation',
                                order_by=Annotation.id,
                                back_populates='scan')<|MERGE_RESOLUTION|>--- conflicted
+++ resolved
@@ -817,22 +817,20 @@
 
         # Compute new interpolation grid points in x.
         d = 0.5*(side_length-(xmax - xmin))
-        xhat, step = np.linspace(xmin-d, xmax+d, int(side_length)+1, retstep=True)
+        xhat, step = np.linspace(xmin-d, xmax+d,
+                                 int(side_length)+1, retstep=True)
         assert abs(step-1) < 1e-5, "New x spacing != 1."
 
         # Do the same for y.
-        d = 0.5*(int(side_length)-(ymax - ymin))
-        yhat, step = np.linspace(ymin-d, ymax+d, int(side_length)+1, retstep=True)
+        d = 0.5*(side_length-(ymax - ymin))
+        yhat, step = np.linspace(ymin-d, ymax+d,
+                                 int(side_length)+1, retstep=True)
         assert abs(step-1) < 1e-5, "New y spacing != 1."
 
         # Do the same for z.
-<<<<<<< HEAD
-        d = 0.5*(int(side_length)-(zmax - zmin))
-        zhat, step = np.linspace(zmin-d, zmax+d, int(side_length)+1, retstep=True)
-=======
         d = 0.5*(side_length-(zmax - zmin))
-        zhat, step = np.linspace(zmin-d, zmax+d, side_length+1, retstep=True)
->>>>>>> 76cd34f9
+        zhat, step = np.linspace(zmin-d, zmax+d,
+                                 int(side_length)+1, retstep=True)
         assert abs(step-1) < 1e-5, "New z pixel spacing != 1."
 
         # } End interpolation grid creation.
