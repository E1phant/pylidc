import sqlalchemy as sq
from sqlalchemy.orm import relationship
from sqlalchemy import create_engine
from sqlalchemy.orm import sessionmaker
from ._Base import Base

import os, warnings
import dicom
import numpy as np

import matplotlib.pyplot as plt
from matplotlib.widgets import Slider, CheckButtons

from scipy.spatial.distance import cdist
from scipy.sparse.csgraph import connected_components
from .annotation_distance_metrics import metrics


# Load the configuration file and get the dicom file path.

try:
    import configparser
except ImportError:
    import ConfigParser
    configparser = ConfigParser

cfgpath   = os.path.join(os.path.expanduser('~'), '.pylidcrc')
dicompath = None
warndpath = True

if os.path.exists(cfgpath):
    cp = configparser.SafeConfigParser()
    cp.read(cfgpath)
    if cp.has_option('dicom', 'path'):
        dicompath = cp.get('dicom', 'path')
    if cp.has_option('dicom', 'warn'):
        warndpath = cp.get('dicom', 'warn') == 'True'

if dicompath is None:
    dpath_msg = \
    '\n\n`.pylidcrc` configuration file does not exist ' +  \
    'or path is not set. CT images will not be viewable.\n' + \
    ('The file, `.pylidcrc`, should exist in %s. '%os.path.expanduser('~')) + \
    'This file should have format:\n\n' + \
    '[dicom]\n' + \
    'path = /path/to/dicom/data/LIDC-IDRI\n' + \
    'warn = True\n\n' + \
    'Set `warn` to `False` to suppress this message.\n'
    if warndpath:
        warnings.warn(dpath_msg)

_off_limits = ['id','study_instance_uid','series_instance_uid',
               'patient_id','slice_thickness','pixel_spacing',
               'contrast_used','is_from_initial','sorted_dicom_file_names']

class Scan(Base):
    """
    The Scan model class refers to the top-level XML file from the LIDC.
    A scan has many annotations, each of which is the `unblindedReadNodule`
    for the scan.

    Attributes:
        study_instance_uid: string
        series_instance_uid: string 

        patient_id: string
            Identifier of the from `LIDC-IDRI-#`

        slice_thickness: float
            Dicom attribute, `(0018,0050)`. Note that this may not be 
            equal to `spacing_betwee_slices`.

        pixel_spacing: float
            Dicom attribute, `(0028,0030)`. This is normally two 
            values. All scans in the LIDC have equal resolutions 
            in the transverse plane, so only one value is taken here.

        contrast_used: bool
            If the dicom file for the scan had any Contrast tag, 
            this is marked as `True`.

        is_from_initial: bool 
            Indicates whether or not this PatientID was tagged as 
            part of the initial 399 release.

        sorted_dicom_file_names: string
            This is a string containing a comma-separated list 
            like `[number].dcm`. It is a list of the dicom file 
            names for this scan in order of increasing z-coordinate 
            of dicom attribute, `(0020,0032)`. In rare cases where 
            a scan includes multiple files with the same z-coordinate, 
            the one with the lesser `InstanceNumber` is used.

    Example:
        >>> import pylidc as pl
        >>> qu = pl.query(pl.Scan).filter(pl.Scan.slice_thickness <= 1)
        >>> print(qu.count())
        >>> # => 97
        >>> scan = qu.first()
        >>> print(scan.patient_id, scan.pixel_spacing, scan.slice_thickness)
        >>> # => LIDC-IDRI-0066, 0.63671875, 0.6
        >>> print(len(scan.annotations))
        >>> # => 11
    """
    __tablename__           = 'scans'
    id                      = sq.Column('id', sq.Integer, primary_key=True)
    study_instance_uid      = sq.Column('study_instance_uid', sq.String)
    series_instance_uid     = sq.Column('series_instance_uid', sq.String)
    patient_id              = sq.Column('patient_id', sq.String)
    slice_thickness         = sq.Column('slice_thickness', sq.Float)
    pixel_spacing           = sq.Column('pixel_spacing', sq.Float)
    contrast_used           = sq.Column('contrast_used', sq.Boolean)
    is_from_initial         = sq.Column('is_from_initial', sq.Boolean)
    sorted_dicom_file_names = sq.Column('sorted_dicom_file_names', sq.String)

    def __repr__(self):
        return "Scan(id=%d,patient_id=%s)" % (self.id,self.patient_id)

    def __setattr__(self, name, value):
        if name in _off_limits:
            msg = "Trying to assign read-only Scan object attribute \
                   `%s` a value of `%s`." % (name,value)
            raise ValueError(msg)
        else:
            super(Scan,self).__setattr__(name,value)
    
    def get_path_to_dicom_files(self, checkpath=True):
        """
        Get the path to where the dicom files are stored for this scan, 
        relative to the root path set in the your configuration file.

        Example:
            >>> scan = pl.query(pl.Scan).first()
            >>> print(scan.get_path_to_dicom_files())
            >>> # => /data/storage/path/LIDC-IDRI/LIDC-IDRI-0078/1.3.6.1.4.1.14519.5.2.1.6279.6001.339170810277323131167631068432/1.3.6.1.4.1.14519.5.2.1.6279.6001.303494235102183795724852353824
        """
        if dicompath is None:
            raise EnvironmentError(dpath_msg)
        path = os.path.join(dicompath,
                            self.patient_id,
                            self.study_instance_uid,
                            self.series_instance_uid)
        errstr = \
        "The path:\n\n %s \n\n doesn't exist.\n\
        Does the folder exists there? Have you set set the root path to \n\
        your dicom folder, using `pylidc.set_path_to_dicom_files()`?" % path 

        if checkpath:
            assert os.path.exists(path), errstr
        return path

    def cluster_annotations(self, metric='min', tol=None, factor=0.9,
                            return_distance_matrix=False, verbose=True):
        """
        Estimate which annotations refer to the same physical 
        nodule. This method clusters all nodule Annotations for a 
        Scan by computing a distance measure between the annotations.

        metric: string or callable, default 'min'
            If string, see 
                `from pylidc.annotation_distance_metrics import metrics`
                `metrics.keys()`
            for available metrics. If callable, the provided function,
            should take two Annotation objects and return a float, i.e.,
            metric(ann1, ann2).

        tol: float, default None
            A distance in millimeters. Annotations are grouped when 
            the minimum distance between their boundary contour points
            is less than `tol`. The default, None, sets
            `tol = scan.pixel_spacing`. More detail on this is found below.

        factor: float, default=0.9
            If `tol` resulted in any group of nodules with more than
            4 Annotations, then `tol` is multiplied by `factor` and the
            grouping is performed again.

        return_distance_matrix: bool, default False
            Optionally return the distance matrix that was used
            to produce the clusters.

        verbose: bool, default True
            If `tol` is reduced below 1e-1, then we conclude that 
            the nodule groups cannot be automatically reduced to have
            groups with number of Annotations <= 4, and a warning message
            is printed. If verbose=False, this message is not printed.

        returns: clusters, a list of lists.
            `clusters[j]` is a list of Annotation objects deemed
            to refer to the same physical nodule in the Scan.

            `len(clusters)` attempts to estimate (via the specified `tol`)
            the number of unique physical nodules present in this Scan as 
            determined by this overlap method and the tolerance used.

        ---

        More on the `tol` parameter and distance measures:

        The "distance" matrix, `d[i,j]`, between all Annotations for 
        the Scan is first computed using the provided `metric` parameter.

        Annotations are "grouped" or estimated to refer to the same physical
        nodule when `d <= tol`. The groupings are formed by determining 
        the adjacency matrix for the Annotations. Annotations are said to be
        adjacent when `d[i,j] <= tol`. Groups are determined by finding 
        the connected components of the graph associated with 
        this adjacency matrix.
        """
        assert 0 < factor < 1, "`factor` must be in the interval (0,1)."

        if isinstance(metric, str) and metric not in metrics.keys():
            msg = 'Invalid `metric` string. See \n\n'
            msg += '`from pylidc.annotation_distance_metrics import metrics`\n'
            msg += '`print metrics.keys()`\n\n'
            msg += 'for valid `metric` strings.'
            raise ValueError(msg)
        elif not callable(metric):
            metric = metrics[metric]

        N = len(self.annotations)

        tol = self.slice_thickness if tol is None else tol
        assert tol >= 0, "`tol` should be >= 0."

        # Some special cases.
        if   N == 0:
            return []
        elif N == 1:
            return [[self.annotations[0]]]

        D = np.zeros((N,N)) # The distance matrix.

        for i in range(N):
            for j in range(i+1,N):
                D[i,j] = D[j,i] = metric(self.annotations[i],
                                         self.annotations[j])

        adjacency = D <= tol
        nnods, cids = connected_components(adjacency, directed=False)
        ucids = np.unique(cids)
        counts = [(cids==cid).sum() for cid in ucids]

        # Group again with smaller tolerance until there are 
        # no nodules with more than 4 annotations.
        while any([c > 4 for c in counts]):
            tol *= factor
            if tol < 1e-1:
                msg = "Failed to reduce all groups to <= 4 Annotations.\n"
                msg+= "Some nodules may be close and must be grouped manually."
                if verbose: print(msg)
                break
            adjacency = D <= tol
            nnods, cids = connected_components(adjacency, directed=False)
            ucids = np.unique(cids)
            counts = [(cids==cid).sum() for cid in ucids]

        clusters = [[] for _ in range(nnods)]
        for i,cid in enumerate(cids):
            clusters[cid].append(self.annotations[i])

        # Sort the clusters by increasing average z value of centroids.
        # This is really a convienience thing for the `scan.visualize` method.
        clusters = sorted(clusters, 
                          key=lambda cluster: np.mean([ann.centroid()[2]
                                                       for ann in cluster]))

        if return_distance_matrix:
            return clusters, D
        else:
            return clusters

    def load_all_dicom_images(self, verbose=True):
        """
        Load all the DICOM images assocated with this scan and return as list.

        The listed is sorted according to the Scan object's
        `sorted_dicom_file_names` attribute, which *should* load the images
        in order of increasing z index of the `ImagePositionPatient` attribute
        of the DICOM files.

        Example:
            >>> scan = pl.query(pl.Scan).first()
            >>> images = scan.load_all_dicom_images()
            >>> zs = [float(img.ImagePositionPatient[2]) for img in images]
            >>> print(zs[1] - zs[0], img.SliceThickness, scan.slice_thickness)
            >>>
            >>> import matplotlib.pyplot as plt
            >>> plt.imshow( images[0].pixel_array, cmap=plt.cm.gray )
            >>> plt.show()
        """
        path = self.get_path_to_dicom_files()

        if verbose: print("Loading dicom files ... This may take a moment.")

        fnames = [fname for fname in os.listdir(path)]
        fnames = [fname for fname in fnames if fname.endswith('.dcm')]
        sorted_fnames = self.sorted_dicom_file_names.split(',')

        # Some sets have the dicom files padded with
        # zeros in front, some don't apparently.
        if all([(len(fname)==len(fnames[0])) for fname in fnames]):
            L = len(fnames[0]) - len('.dcm') # Just being explicit here.
            str_format = ("%0"+str(L)+"d.dcm")
<<<<<<< HEAD
            
            # If the zero file doesn't exist, start at 1.
            offset = not os.path.exists(str_format % 0)
=======

            # If the zero file doesn't exist, start at 1.
            offset = not os.path.exists(os.path.join(path, str_format % 0))
>>>>>>> 76cd34f9

            for i,fname in enumerate(sorted_fnames):
                ii = int(fname.split('.')[0]) + offset
                sorted_fnames[i] = str_format % ii

        images = []
        for dicom_file_name in sorted_fnames:
            with open(os.path.join(path, dicom_file_name), 'rb') as f:
                images.append( dicom.read_file(f) )
        return images

    def visualize(self, annotation_groups=None):
        """
        Visualize the scan.

        annotation_groups: list of lists of Annotation objects
            This argument should be supplied by the returned object from
            the `cluster_annotations` method.
        """
        images = self.load_all_dicom_images()

        fig = plt.figure(figsize=(16,8))
        current_slice = int( len(images) / 2 )

        ax_image = fig.add_axes([0.5,0.0,0.5,1.0])
        img = ax_image.imshow(images[current_slice].pixel_array,
                              cmap=plt.cm.gray)

        ax_image.set_xlim(-0.5,511.5); ax_image.set_ylim(511.5,-0.5)
        ax_image.axis('off')

        # Add annotation indicators if necessary.
        if annotation_groups is not None:
            nnods = len(annotation_groups)
            centroids = [np.array([a.centroid() for a in group]).mean(0)
                                          for group in annotation_groups]
            radii = [np.mean([a.estimate_diameter()/2 for a in group])
                                        for group in annotation_groups]

            arrows = []
            for i in range(nnods):
                r = radii[i]
                c = centroids[i]
                s = '%d Annotations'%len(annotation_groups[i])
                a = ax_image.annotate(s,
                                      xy=(c[0]-r, c[1]-r),
                                      xytext=(c[0]-50, c[1]-50),
                                      bbox=dict(fc='w', ec='r'),
                                      arrowprops=dict(arrowstyle='->',
                                                      edgecolor='r'))
                a.set_visible(False) # flipped on/off by `update` function.
                arrows.append(a)
        
        ax_scan_info = fig.add_axes([0.1, 0.8, 0.3, 0.1]) # l,b,w,h
        ax_scan_info.set_facecolor('w')
        scan_info_table = ax_scan_info.table(cellText=[
                ['Patient ID:', self.patient_id],
                ['Slice thickness:', '%.3f mm' % self.slice_thickness],
                ['Pixel spacing:', '%.3f mm' % self.pixel_spacing]
            ],
            loc='center', cellLoc='left'
        )
        # Remove the table cell borders.
        for cell in scan_info_table.properties()['child_artists']:
            cell.set_color('w')
        # Add title, remove ticks from scan info.
        ax_scan_info.set_title('Scan Info')
        ax_scan_info.set_xticks([])
        ax_scan_info.set_yticks([])

        # If annotation_groups are provided, give a info table for them.
        if annotation_groups is not None and nnods != 0:
            # The values here were chosen heuristically.
            ax_ann_grps = fig.add_axes([0.1, 0.45-nnods*0.01,
                                        0.3, 0.2+0.01*nnods]) 
            txt = [['Num Nodules:', str(nnods)]]
            for i in range(nnods):
                c = centroids[i]
                g = annotation_groups[i]
                txt.append(['Nodule %d:'%(i+1),
                            '%d annotations, near z=%.2f'%(len(g),c[2])])
            ann_grps_table = ax_ann_grps.table(cellText=txt, loc='center',
                                               cellLoc='left')
            # Remove cell borders.
            for cell in ann_grps_table.properties()['child_artists']:
                cell.set_color('w')
            # Add title, remove ticks from scan info.
            ax_ann_grps.set_title('Nodule Info')
            ax_ann_grps.set_xticks([])
            ax_ann_grps.set_yticks([])


        # Add the widgets.
        ax_slice = fig.add_axes([0.1, 0.1, 0.3, 0.05])
        ax_slice.set_facecolor('w')
        z = float(images[current_slice].ImagePositionPatient[-1])
        sslice = Slider(ax_slice, 'Z: %.3f'%z, 0, len(images)-1,
                         valinit=current_slice, valfmt=u'Slice: %d')

        def update(_):
            # Update image itself.
            current_slice = int(sslice.val)
            img.set_data(images[current_slice].pixel_array)

            # Update `z` label.
            z = float(images[current_slice].ImagePositionPatient[-1])
            sslice.label.set_text('Z: %.3f' % z)

            # Show annotation labels if possible.
            if annotation_groups is not None:
                for i in range(len(annotation_groups)):
                    dist = abs(z-centroids[i][2])
                    arrows[i].set_visible(dist <= 3*self.slice_thickness)

            fig.canvas.draw_idle()

        sslice.on_changed(update)
        update(None)
        plt.show()

    def to_volume(self):
        """
        Return the scan as a 3D numpy array volume.
        """
        path = self.get_path_to_dicom_files()

        images = []
        for dicom_file_name in self.sorted_dicom_file_names.split(','):
            with open( os.path.join(path, dicom_file_name) ) as f:
                images.append( dicom.read_file(f) )

        volume = np.zeros((512,512,len(images)))
        for i in range(len(images)):
           volume[:,:,i] = images[i].pixel_array
        return volume<|MERGE_RESOLUTION|>--- conflicted
+++ resolved
@@ -302,15 +302,9 @@
         if all([(len(fname)==len(fnames[0])) for fname in fnames]):
             L = len(fnames[0]) - len('.dcm') # Just being explicit here.
             str_format = ("%0"+str(L)+"d.dcm")
-<<<<<<< HEAD
-            
-            # If the zero file doesn't exist, start at 1.
-            offset = not os.path.exists(str_format % 0)
-=======
 
             # If the zero file doesn't exist, start at 1.
             offset = not os.path.exists(os.path.join(path, str_format % 0))
->>>>>>> 76cd34f9
 
             for i,fname in enumerate(sorted_fnames):
                 ii = int(fname.split('.')[0]) + offset
